Changelog for Shake

<<<<<<< HEAD
    #67, add withVerbosity
    #51, add getShakeOptions
=======
    Lots of Haddock improvements
    Deprecate system', use cmd or command instead
    #53, add addPath and addEnv to modify environment variables
    Make all search path things return the native separators
    #73, if Haskell can't write a unicode filename, skip the test
>>>>>>> 285f4f72
    Print out the entire database in diagnostics mode
    Rewrite database writes, old code could break metadata on error
    #25, optimise building with Ninja
    Fix many bugs in FilePath.normalise
    Require QuickCheck-2.0 or higher
    Change how the makefile parser treats \ characters
    Add a --no-build flag
    #74, allow cmd to be used with result IO
    Add a Util module, with Makefile parsing
0.10.8
    Allow unix-1.5.1 again
    Require Cabal 1.10 or above
    Convert to the cabal test compatible test suite
0.10.7
    Support time-1.2
    #71, fix a bug when requesting all three outputs from command
    #64, add progressProgram and use it in progressSimple
    Remove isRunning, kill the progress thread on completion
    #47, improve the performance of ?==, especially on "//*"
    #68, improve the docs for addOracle
    #55, ensure if you need phony targets you rebuild every time
    #52, ensure all command output is printed
    #20, document preferred compilation flags
    #20, speed up the Shake executable with GHC RTS flags
    #39, print out more of the version string on database change
    #41, require unix-2.6 or above
    #48, make it clear filetimes are hashes
    #43, improve the error messages on lint failures
    #45, avoid use of nub
    #45, avoid use of intersect which is O(n^2)
    #26, add newThrottle to create throttling resources
    #26, add unsafeExtraThread to run more than shakeThreads
    #32, add a check that withResources does not call need
    #614, support unicode filenames
    Require unordered-containers-0.2.1 or above
    Reduce stack usage when lint checking
    #24, create the output directories for the multiple file rule
    Improvements to match Ninja behaviour
0.10.6
    Include command/cmd in the default module
    #16, change the scoping in subninja
    #15, fix up the Ninja default targets
    Fix up --version output
0.10.5
    Improve progress prediction for the first build
    Fix removeFiles when there is a directory argument and a pattern
    Delete shakeDeterministic, shakeThreads=1 has the same effect
0.10.4
    Fix writeFileChanged for line endings on Windows
    Support arguments to --progress
    Set the number of capabilities based on -j flags
    Add shakeTimings, to time the separate stages
    Add AssumeSkip, mostly for benchmarking
    Normalise file arguments before calling want
    Expose ShakeException
    Add isFailure to ShakeProgress, and display in progressDisplay
    Add withResources
    Add -<.> alias for replaceExtension
    Add selectors on Stdout/Stdin/Exit
    Add CmdResult instance for ExitCode
0.10.3
    Upgrade to Flot-0.8
    Small documentation markup fixes
0.10.2
    Require process-1.1 or above
    Improve progress guesses (use exponential decay of work rate)
    Improve profiling report error messages
    Add a Command module, with alternatives to system' etc.
    #593, don't assume doesDirectoryExist = not . doesFileExist
    #594, swap how traced messages are printed out
    Add Chatty verbosity, for what was Loud
    Make repeated --verbose keep increasing the verbosity
    If shakeThreads==1 then always use a deterministic pool
    Add shakeLineBuffering, defaulting to True
    Improve the performance of profiling
    Documentation and corrections improvements
    Eliminate StepKey from the profiling output
    Add a --no-time flag
    Makefile improvements
    Avoid use of ghc-options in .cabal file
0.10.1
    Allow the shake executable to build
0.10
    Add phony, for writing phony actions
    Add removeFilesAfter
    Switch to the new profiling code
    Add actionOnException and actionFinally
    Add shakeArgsWith
    Rename shakeWithArgs to shakeArgs and change the clean argument
    Remove the -f alias for --flush
    Add a shake executable which runs Makefiles
    Rename shake to shake-test
    Change how progress messages are written
    Do not write a beep in progressDisplay, avoids a beep
    Add exe function to FilePath
0.9.1
    GHC head (7.7) compatibility by removing the Rules fundep
0.9
    Make the tests work on Linux
    Fix report generation on machines whose text format is not ASCII
    Make Directory functions work the same on Linux/Mac
    Change shakeVersion to be a String
    Stop alwaysRerun causing lint failures
    Make shakeLint check that the current directory does not change
    Add shakeOutput setting
    Add removeFiles function
    Add Sys module for writing consise system calls
    Add getEnv function
    Add shakeWithArgs and shakeOptDescrs
    Add newCache to cache the parsed contents of files
    Add newResourceIO and move newResource into the Rules monad
    Add shakeStorageLog, to help diagnosing obscure database errors
0.8
    Improve the Oracle documentation
    Allow getDirectoryFiles to operate recursively
0.7
    Change getDirectoryFiles to take a set of file patterns
    Add doesDirectoryExist function
    Add shakeAbbreviations feature
    Add a new Progress module for sensible progress messages
    Spawn shakeProgress on a separate thread, a safer default
    Improve the runtime error messages
    Add a quietly function, to hide traced commands
    Print main status messages when running a traced command
    Display the exit code when a system command fails
    Fix AssumeClean when the result exists but has never been built
    IMPORTANT: Incompatible on disk format change
    Change the storage to not write messages on --silent
    Add Applicative on Rules
    Add Applicative on Action
0.6
    Make addOracle return a result of askOracle
    Export the class bodies from Classes
    Don't export ShakeValue from Classes
0.5
    IMPORTANT: Incompatible on disk format change
    Add the ShakeValue constraint synonym
    Change the Oracle to be strongly typed
    Add a Classes module
0.4
    Add shakeFlush to control how often flush is called
    Fix a serious space leak in the thread pool
    #502, add shakeAssume to assume files are clean/dirty
    Remove validStored, replace with storedValue
    Remove the default validStored class, almost never right
    Remove Eq/Ord from ShakeOptions (now contains a func)
    #501, add statistics gathering functions to help report progress
    Ensure registering witnesses is thread safe
    Ensure GHC does not over-optimise type registration
0.3.10
    Add Paths.hs so you can run the tests from the tarball
0.3.9
    Don't rely on toList returning a consistent order
    Allow hashable-1.2
0.3.8
    Fix up FilePattern so "foo//bar" ?== "foo/bar"
0.3.7
    Update the cabal file
0.3.6
    Add addOracles, for implementing more advanced oracles
    Add withoutActions, for implementing command line arguments
0.3.5
    #571, vastly improve the correctness of FilePattern
    #574, documentation typos
    Expose rulePriority
0.3.4
    Update documentation with links to ICFP 2012 paper/talk
0.3.3
    Minor refactorings
0.3.2
    Fix cabal specification on non-Windows
0.3.1
    Don't use syntax also stolen by QuasiQuotes
    Avoid warnings about unused monadic values
    Fix up getModificationTime for GHC 7.6
    Don't assume catch is exported by Prelude (GHC 7.6 compat)
    Improve the error message when failing to build with *>> or ?>>
    Introduce a portable flag, to switch to portable FileTime ops
    Improve the error message when failing to build a file
    Ensure errors raised bubble up quickly
    Significant improvements to the profile output
    Only trace the program name by default, not the entire command
    Allow unordered-containers < 0.2 again
    Intern all keys, so they are only stored once
    Optimise modification time checking on Unix
    Optimise modification time checking on Windows
    Make some fields smaller on disk
    IMPORTANT: Incompatible on disk format change
    Switch to ByteString for storing File
    Add shakeDeterministic, along with a default random pool
    Make the Monad/Monoid instance for Rules strict
0.3
    #550, ensure the journal thread is locked
    #550, if your thread dies while reading the database then die
    #550, ensure you reset to before the slop before writing
    If the witness table is completely corrupt give a better error
    Make storage work with exceptions whose messages raise errors
    Journal error conditions, to ensure they don't repeat
    Better messages on invalid database versions
    Complete rewrite of the storage layer and journal design
    IMPORTANT: Incompatible on disk format change
0.2.11
    IMPORTANT: #546, don't save the database to where it was created
0.2.10
    Add systemCwd for running with a particular current directory
    Ensure the database is saved to where it was created
    #545, make sure if shake is killed, it kills its children
0.2.9
    Require unordered-containers 2.1 or higher, fixes bugs
    Allow transformers-0.3.*
    Add a random script generator and tester
    Improve the documentation for withResource
    Fix the unordered-containers constraint, was too loose
    Don't write report generation messages in Quiet mode
    Add ?>> operator, a generalisation of *>>
0.2.8
    Rename shakeDump to shakeReport
    Add profile report generator
0.2.7
    #530, require unordered-containers >= 0.1.4.3
0.2.6
    Improve the documentation code fragments (more links)
    Add support for managing finite resources
0.2.5
    Require hashable-1.1.2.3, which has a TypeRep instance
    Add Data/Typeable instances for ShakeOptions
    Add Data instance for Verbosity
0.2.4
    Include the C example source files
    Significant documentation improvements
0.2.3
    Create the shakeFiles directory if missing
0.2.2
    Allow deepseq-1.3.*
    Add a basic lint checking mode
    Remove the Dirty state entirely (was incorrect)
0.2.1
    Put diagnostics in more places
    Add a C example
0.2
    Add shakeStaunch
    Rename shakeParallel to shakeThreads
    Delete the lint support (never actually worked)
    Completely rewrite the central build algorithm
    Add verbosity Diagnostic
    Improve FilePath.normalise
    Add writeFileChanged
    Add systemOutput
    Add an Oracle module
    Add an explicit Verbosity type
    Change to lower precedence for *> etc
0.1.5
    Allow deepseq-1.2
0.1.4
    Don't export currentRule/currentStack
    Fix **>, was matching the wrong way round
    Fix FilePath normalise so it works properly on Windows
    Properly detect recursive rules, instead of looping
    Add *>> for building multiple files at once
0.1.3
    Fix a bug where a file rule could return with a lazy error
    Make sure all the files are stored in binary, not text
    Fix a pattern match error in getDirectoryFiles
0.1.2
    Add a warning in the description
0.1.1
    Significantly improved documentation
    system' now takes an initial argument for the program
0.1
    Many changes to signatures, some basic documentation
    Additional demo, to build shake itself
0.0
    Initial version, not ready for public use<|MERGE_RESOLUTION|>--- conflicted
+++ resolved
@@ -1,15 +1,12 @@
 Changelog for Shake
 
-<<<<<<< HEAD
     #67, add withVerbosity
     #51, add getShakeOptions
-=======
     Lots of Haddock improvements
     Deprecate system', use cmd or command instead
     #53, add addPath and addEnv to modify environment variables
     Make all search path things return the native separators
     #73, if Haskell can't write a unicode filename, skip the test
->>>>>>> 285f4f72
     Print out the entire database in diagnostics mode
     Rewrite database writes, old code could break metadata on error
     #25, optimise building with Ninja
