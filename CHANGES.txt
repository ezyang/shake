Changelog for Shake

<<<<<<< HEAD
    Add selectors on Stdout/Stdin/Exit
    Add CmdResult instance for ExitCode
=======
0.10.3
    Upgrade to Flot-0.8
    Small documentation markup fixes
>>>>>>> 8998ef1b
0.10.2
    Require process-1.1 or above
    Improve progress guesses (use exponential decay of work rate)
    Improve profiling report error messages
    Add a Command module, with alternatives to system' etc.
    #593, don't assume doesDirectoryExist = not . doesFileExist
    #594, swap how traced messages are printed out
    Add Chatty verbosity, for what was Loud
    Make repeated --verbose keep increasing the verbosity
    If shakeThreads==1 then always use a deterministic pool
    Add shakeLineBuffering, defaulting to True
    Improve the performance of profiling
    Documentation and corrections improvements
    Eliminate StepKey from the profiling output
    Add a --no-time flag
    Makefile improvements
    Avoid use of ghc-options in .cabal file
0.10.1
    Allow the shake executable to build
0.10
    Add phony, for writing phony actions
    Add removeFilesAfter
    Switch to the new profiling code
    Add actionOnException and actionFinally
    Add shakeArgsWith
    Rename shakeWithArgs to shakeArgs and change the clean argument
    Remove the -f alias for --flush
    Add a shake executable which runs Makefiles
    Rename shake to shake-test
    Change how progress messages are written
    Do not write a beep in progressDisplay, avoids a beep
    Add exe function to FilePath
0.9.1
    GHC head (7.7) compatibility by removing the Rules fundep
0.9
    Make the tests work on Linux
    Fix report generation on machines whose text format is not ASCII
    Make Directory functions work the same on Linux/Mac
    Change shakeVersion to be a String
    Stop alwaysRerun causing lint failures
    Make shakeLint check that the current directory does not change
    Add shakeOutput setting
    Add removeFiles function
    Add Sys module for writing consise system calls
    Add getEnv function
    Add shakeWithArgs and shakeOptDescrs
    Add newCache to cache the parsed contents of files
    Add newResourceIO and move newResource into the Rules monad
    Add shakeStorageLog, to help diagnosing obscure database errors
0.8
    Improve the Oracle documentation
    Allow getDirectoryFiles to operate recursively
0.7
    Change getDirectoryFiles to take a set of file patterns
    Add doesDirectoryExist function
    Add shakeAbbreviations feature
    Add a new Progress module for sensible progress messages
    Spawn shakeProgress on a separate thread, a safer default
    Improve the runtime error messages
    Add a quietly function, to hide traced commands
    Print main status messages when running a traced command
    Display the exit code when a system command fails
    Fix AssumeClean when the result exists but has never been built
    IMPORTANT: Incompatible on disk format change
    Change the storage to not write messages on --silent
    Add Applicative on Rules
    Add Applicative on Action
0.6
    Make addOracle return a result of askOracle
    Export the class bodies from Classes
    Don't export ShakeValue from Classes
0.5
    IMPORTANT: Incompatible on disk format change
    Add the ShakeValue constraint synonym
    Change the Oracle to be strongly typed
    Add a Classes module
0.4
    Add shakeFlush to control how often flush is called
    Fix a serious space leak in the thread pool
    #502, add shakeAssume to assume files are clean/dirty
    Remove validStored, replace with storedValue
    Remove the default validStored class, almost never right
    Remove Eq/Ord from ShakeOptions (now contains a func)
    #501, add statistics gathering functions to help report progress
    Ensure registering witnesses is thread safe
    Ensure GHC does not over-optimise type registration
0.3.10
    Add Paths.hs so you can run the tests from the tarball
0.3.9
    Don't rely on toList returning a consistent order
    Allow hashable-1.2
0.3.8
    Fix up FilePattern so "foo//bar" ?== "foo/bar"
0.3.7
    Update the cabal file
0.3.6
    Add addOracles, for implementing more advanced oracles
    Add withoutActions, for implementing command line arguments
0.3.5
    #571, vastly improve the correctness of FilePattern
    #574, documentation typos
    Expose rulePriority
0.3.4
    Update documentation with links to ICFP 2012 paper/talk
0.3.3
    Minor refactorings
0.3.2
    Fix cabal specification on non-Windows
0.3.1
    Don't use syntax also stolen by QuasiQuotes
    Avoid warnings about unused monadic values
    Fix up getModificationTime for GHC 7.6
    Don't assume catch is exported by Prelude (GHC 7.6 compat)
    Improve the error message when failing to build with *>> or ?>>
    Introduce a portable flag, to switch to portable FileTime ops
    Improve the error message when failing to build a file
    Ensure errors raised bubble up quickly
    Significant improvements to the profile output
    Only trace the program name by default, not the entire command
    Allow unordered-containers < 0.2 again
    Intern all keys, so they are only stored once
    Optimise modification time checking on Unix
    Optimise modification time checking on Windows
    Make some fields smaller on disk
    IMPORTANT: Incompatible on disk format change
    Switch to ByteString for storing File
    Add shakeDeterministic, along with a default random pool
    Make the Monad/Monoid instance for Rules strict
0.3
    #550, ensure the journal thread is locked
    #550, if your thread dies while reading the database then die
    #550, ensure you reset to before the slop before writing
    If the witness table is completely corrupt give a better error
    Make storage work with exceptions whose messages raise errors
    Journal error conditions, to ensure they don't repeat
    Better messages on invalid database versions
    Complete rewrite of the storage layer and journal design
    IMPORTANT: Incompatible on disk format change
0.2.11
    IMPORTANT: #546, don't save the database to where it was created
0.2.10
    Add systemCwd for running with a particular current directory
    Ensure the database is saved to where it was created
    #545, make sure if shake is killed, it kills its children
0.2.9
    Require unordered-containers 2.1 or higher, fixes bugs
    Allow transformers-0.3.*
    Add a random script generator and tester
    Improve the documentation for withResource
    Fix the unordered-containers constraint, was too loose
    Don't write report generation messages in Quiet mode
    Add ?>> operator, a generalisation of *>>
0.2.8
    Rename shakeDump to shakeReport
    Add profile report generator
0.2.7
    #530, require unordered-containers >= 0.1.4.3
0.2.6
    Improve the documentation code fragments (more links)
    Add support for managing finite resources
0.2.5
    Require hashable-1.1.2.3, which has a TypeRep instance
    Add Data/Typeable instances for ShakeOptions
    Add Data instance for Verbosity
0.2.4
    Include the C example source files
    Significant documentation improvements
0.2.3
    Create the shakeFiles directory if missing
0.2.2
    Allow deepseq-1.3.*
    Add a basic lint checking mode
    Remove the Dirty state entirely (was incorrect)
0.2.1
    Put diagnostics in more places
    Add a C example
0.2
    Add shakeStaunch
    Rename shakeParallel to shakeThreads
    Delete the lint support (never actually worked)
    Completely rewrite the central build algorithm
    Add verbosity Diagnostic
    Improve FilePath.normalise
    Add writeFileChanged
    Add systemOutput
    Add an Oracle module
    Add an explicit Verbosity type
    Change to lower precedence for *> etc
0.1.5
    Allow deepseq-1.2
0.1.4
    Don't export currentRule/currentStack
    Fix **>, was matching the wrong way round
    Fix FilePath normalise so it works properly on Windows
    Properly detect recursive rules, instead of looping
    Add *>> for building multiple files at once
0.1.3
    Fix a bug where a file rule could return with a lazy error
    Make sure all the files are stored in binary, not text
    Fix a pattern match error in getDirectoryFiles
0.1.2
    Add a warning in the description
0.1.1
    Significantly improved documentation
    system' now takes an initial argument for the program
0.1
    Many changes to signatures, some basic documentation
    Additional demo, to build shake itself
0.0
    Initial version, not ready for public use<|MERGE_RESOLUTION|>--- conflicted
+++ resolved
@@ -1,13 +1,10 @@
 Changelog for Shake
 
-<<<<<<< HEAD
     Add selectors on Stdout/Stdin/Exit
     Add CmdResult instance for ExitCode
-=======
 0.10.3
     Upgrade to Flot-0.8
     Small documentation markup fixes
->>>>>>> 8998ef1b
 0.10.2
     Require process-1.1 or above
     Improve progress guesses (use exponential decay of work rate)
